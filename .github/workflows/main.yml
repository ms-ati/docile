name: Main
on:
  push:
    branches:
      - main
  pull_request:
    branches:
      - main
jobs:
  test:
    name: 'CI Tests'
    strategy:
      fail-fast: false
      matrix:
        os: [ubuntu-latest]
        # Due to https://github.com/actions/runner/issues/849, we have to use quotes for '3.0'
        ruby: [jruby, truffleruby, 2.5, 2.6, 2.7, '3.0', head]
    runs-on: ${{ matrix.os }}
    steps:
      - uses: actions/checkout@v2
      - uses: ruby/setup-ruby@v1
        with:
          ruby-version: ${{ matrix.ruby }}
<<<<<<< HEAD
          bundler-cache: true
      - run: bundle exec rspec
=======
          bundler-cache: false
      - run: bundle install
      - run: bundle exec rspec
      - uses: codecov/codecov-action@v1
        with:
          name: ${{ matrix.ruby }}
          file: ./coverage/coverage.xml
>>>>>>> 26d0c0e3
<|MERGE_RESOLUTION|>--- conflicted
+++ resolved
@@ -21,15 +21,9 @@
       - uses: ruby/setup-ruby@v1
         with:
           ruby-version: ${{ matrix.ruby }}
-<<<<<<< HEAD
           bundler-cache: true
-      - run: bundle exec rspec
-=======
-          bundler-cache: false
-      - run: bundle install
       - run: bundle exec rspec
       - uses: codecov/codecov-action@v1
         with:
           name: ${{ matrix.ruby }}
-          file: ./coverage/coverage.xml
->>>>>>> 26d0c0e3
+          file: ./coverage/coverage.xml