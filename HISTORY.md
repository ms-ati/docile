# HISTORY

## [Unreleased changes](http://github.com/ms-ati/docile/compare/v1.3.5...master)

<<<<<<< HEAD
  - Short-circuit to calling #instance_exec directly on the DSL object (prior to
    constructing a proxy object) when the DSL object and block context object are
    identical
=======
  ...

## [v1.3.5 (Jan 13, 2021)](http://github.com/ms-ati/docile/compare/v1.3.4...v1.3.5)

  - Special thanks to Jochen Seeber (@jochenseeber):
    - Fix remaining delegation on Ruby 2.7 (PR #62)
  - Remove support for Ruby 1.8.7 and REE, because they
    [are no longer runnable on Travis CI](https://travis-ci.community/t/ruby-1-8-7-and-ree-builds-broken-by-ssl-certificate-failure/10866)
  - Announce that continued support for any EOL Ruby versions (that is, versions
    prior to Ruby 2.5 as of Jan 13 2021) will be decided on **Feb 1, 2021**
    based on comments to [issue #58](https://github.com/ms-ati/docile/issues/58)
>>>>>>> 1b8676b4

## [v1.3.4 (Dec 22, 2020)](http://github.com/ms-ati/docile/compare/v1.3.3...v1.3.4)

  - Special thanks to Benoit Daloze (@eregon):
    - Fix delegation on Ruby 2.7 (issues #45 and #44, PR #52)

## [v1.3.3 (Dec 18, 2020)](http://github.com/ms-ati/docile/compare/v1.3.2...v1.3.3)

  - Special thanks (again!) to Taichi Ishitani (@taichi-ishitani):
    - Fix keyword arg warnings on Ruby 2.7 (issue #44, PR #45)
    - Filter Docile's source files from backtrace (issue #35, PR #36)

## [v1.3.2 (Jun 12, 2019)](http://github.com/ms-ati/docile/compare/v1.3.1...v1.3.2)

  - Special thanks (again!) to Taichi Ishitani (@taichi-ishitani):
    - Fix for DSL object is replaced when #dsl_eval is nested (#33, PR #34)

## [v1.3.1 (May 24, 2018)](http://github.com/ms-ati/docile/compare/v1.3.0...v1.3.1)

  - Special thanks to Taichi Ishitani (@taichi-ishitani):
    - Fix for when DSL object is also the block's context (#30)

## [v1.3.0 (Feb 7, 2018)](http://github.com/ms-ati/docile/compare/v1.2.0...v1.3.0)

  - Allow helper methods in block's context to call DSL methods
  - Add SemVer release policy explicitly
  - Standardize on double-quoted string literals
  - Workaround some more Travis CI shenanigans

## [v1.2.0 (Jan 11, 2018)](http://github.com/ms-ati/docile/compare/v1.1.5...v1.2.0)

  - Special thanks to Christina Koller (@cmkoller)
    - add DSL evaluation returning *return value of the block* (see `.dsl_eval_with_block_return`)
  - add an example to README
  - keep travis builds passing on old ruby versions

## [v1.1.5 (Jun 15, 2014)](http://github.com/ms-ati/docile/compare/v1.1.4...v1.1.5)

  - as much as possible, loosen version restrictions on development dependencies
  - clarify gemspec settings as much as possible
  - bump rspec dependency to 3.0.x

## [v1.1.4 (Jun 11, 2014)](http://github.com/ms-ati/docile/compare/v1.1.3...v1.1.4)

  - Special thanks to Ken Dreyer  (@ktdreyer):
    - make simplecov/coveralls optional for running tests \[[33834852c7](https://github.com/ms-ati/docile/commit/33834852c7849912b97e109e8c5c193579cc5e98)\]
    - update URL in gemspec \[[174e654a07](https://github.com/ms-ati/docile/commit/174e654a075c8350b3411b212cfb409bc605348a)\]

## [v1.1.3 (Feb 4, 2014)](http://github.com/ms-ati/docile/compare/v1.1.2...v1.1.3)

  - Special thanks to Alexey Vasiliev (@le0pard):
    - fix problem to catch NoMethodError from non receiver object
    - upgrade rspec format to new "expect" syntax

## [v1.1.2 (Jan 10, 2014)](http://github.com/ms-ati/docile/compare/v1.1.1...v1.1.2)

  - remove unnecessarily nested proxy objects (thanks @Ajedi32)!
  - documentation updates and corrections

## [v1.1.1 (Nov 26, 2013)](http://github.com/ms-ati/docile/compare/v1.1.0...v1.1.1)

  - documentation updates and corrections
  - fix Rubinius build in Travis CI

## [v1.1.0 (Jul 29, 2013)](http://github.com/ms-ati/docile/compare/v1.0.5...v1.1.0)

  - add functional-style DSL objects via `Docile#dsl_eval_immutable`

## [v1.0.5 (Jul 28, 2013)](http://github.com/ms-ati/docile/compare/v1.0.4...v1.0.5)

  - achieve 100% yard docs coverage
  - fix rendering of docs at http://rubydoc.info/gems/docile

## [v1.0.4 (Jul 25, 2013)](http://github.com/ms-ati/docile/compare/v1.0.3...v1.0.4)

  - simplify and clarify code
  - fix a minor bug where FallbackContextProxy#instance_variables would return
    symbols rather than strings on Ruby 1.8.x

## [v1.0.3 (Jul 6, 2013)](http://github.com/ms-ati/docile/compare/v1.0.2...v1.0.3)

  - instrument code coverage via SimpleCov and publish to Coveralls.io

## [v1.0.2 (Apr 1, 2013)](http://github.com/ms-ati/docile/compare/v1.0.1...v1.0.2)

  - allow passing parameters to DSL blocks (thanks @dslh!)

## [v1.0.1 (Nov 29, 2012)](http://github.com/ms-ati/docile/compare/v1.0.0...v1.0.1)

  - relaxed rspec and rake dependencies to allow newer versions
  - fixes to documentation

## [v1.0.0 (Oct 29, 2012)](http://github.com/ms-ati/docile/compare/1b225c8a27...v1.0.0)

  - Initial Feature Set<|MERGE_RESOLUTION|>--- conflicted
+++ resolved
@@ -2,12 +2,9 @@
 
 ## [Unreleased changes](http://github.com/ms-ati/docile/compare/v1.3.5...master)
 
-<<<<<<< HEAD
   - Short-circuit to calling #instance_exec directly on the DSL object (prior to
     constructing a proxy object) when the DSL object and block context object are
     identical
-=======
-  ...
 
 ## [v1.3.5 (Jan 13, 2021)](http://github.com/ms-ati/docile/compare/v1.3.4...v1.3.5)
 
@@ -18,7 +15,6 @@
   - Announce that continued support for any EOL Ruby versions (that is, versions
     prior to Ruby 2.5 as of Jan 13 2021) will be decided on **Feb 1, 2021**
     based on comments to [issue #58](https://github.com/ms-ati/docile/issues/58)
->>>>>>> 1b8676b4
 
 ## [v1.3.4 (Dec 22, 2020)](http://github.com/ms-ati/docile/compare/v1.3.3...v1.3.4)
 
